{
  "timestamp": "2025-04-19T01:36:05.275878",
  "booking_service": {
    "type": "car",
    "operation": "create_booking",
    "environment": "production",
    "region": "us-west",
    "instance_id": "booking-replica-us-west-5"
  },
  "request": {
    "id": "req-fbb38995fbd34b87",
    "method": "POST",
    "path": "/api/bookings",
    "headers": {
      "Accept": "application/json",
      "Content-Type": "application/json",
      "User-Agent": "Mozilla/5.0 (iPad; CPU OS 14_6 like Mac OS X) AppleWebKit/605.1.15 (KHTML, like Gecko) Version/14.0 Mobile/15E148 Safari/604.1",
      "X-Request-ID": "d623b0c5-d4f5-4194-bc3e-7e54453ecd1b",
      "Authorization": "Bearer 71740483d6034a039c32f3de54a32131.ee0350f9e139427aade3d1fd2fe13ffc.b1d0c7a4ee9b44668eb9b01045cb3aac"
    },
    "body": {
      "booking_type": "car",
      "item_id": "item-2cd6912b",
      "user_id": "9b347539-2105-448e-8641-48340ef0f098",
      "departure_date": "2025-06-04",
      "return_date": null,
      "passengers": [
        {
          "id": "7f6711d4-3f64-4db8-bdc9-ac678ac7d9ac",
          "type": "adult",
          "first_name": "Roberta",
          "last_name": "Taylor",
          "nationality": "SR",
          "date_of_birth": "1953-02-11",
          "email": "nancyanderson@example.net",
          "phone": "509.629.7569"
        },
        {
          "id": "1871e867-463b-4648-8784-1de17a0558ed",
          "type": "adult",
          "first_name": "Troy",
          "last_name": "Campos",
          "nationality": "IT",
          "date_of_birth": "1988-02-19",
          "email": "bellpamela@example.net",
          "phone": "(230)236-4861"
        }
      ],
      "contact_info": {
        "email": "osbornekara@example.org",
        "phone": "3182245851"
      },
      "special_requests": [
        "airport_pickup"
      ]
    },
    "client_id": "client-48079e6a",
    "client_type": "partner-api",
    "source_ip": "36.104.42.16"
  },
  "response": {
    "status_code": 200,
    "body": {
      "booking_id": "booking-706387b5",
      "status": "pending",
      "booking_type": "car",
      "item_id": "item-2cd6912b",
      "user_id": "9b347539-2105-448e-8641-48340ef0f098",
      "departure_date": "2025-06-04",
      "return_date": null,
      "passengers": [
        {
          "id": "7f6711d4-3f64-4db8-bdc9-ac678ac7d9ac",
          "type": "adult",
          "first_name": "Roberta",
          "last_name": "Taylor",
          "nationality": "SR",
          "date_of_birth": "1953-02-11",
          "email": "nancyanderson@example.net",
          "phone": "509.629.7569"
        },
        {
          "id": "1871e867-463b-4648-8784-1de17a0558ed",
          "type": "adult",
          "first_name": "Troy",
          "last_name": "Campos",
          "nationality": "IT",
          "date_of_birth": "1988-02-19",
          "email": "bellpamela@example.net",
          "phone": "(230)236-4861"
        }
      ],
      "total_price": {
        "amount": 3965.66,
        "currency": "SGD"
      },
      "created_at": "2025-04-19T01:36:05.275878",
      "expiration_time": "2025-04-19T02:06:05.275878"
    },
    "time_ms": 255.0
  },
  "user": {
    "user_id": "9b347539-2105-448e-8641-48340ef0f098"
  },
  "booking_id": "booking-706387b5",
  "tracing": {
    "correlation_id": "6d1047bd-caab-45a6-9b1d-9dd807a09b1c",
    "request_id": "req-fbb38995fbd34b87",
    "parent_request_id": null
  },
  "is_anomalous": false
}
{
  "timestamp": "2025-04-19T01:42:52.641377",
  "booking_service": {
    "type": "car",
    "operation": "create_booking",
    "environment": "staging",
    "region": "us-east",
    "instance_id": "booking-backup-us-east-4"
  },
  "request": {
    "id": "req-01f7f371c41c45c3",
    "method": "POST",
    "path": "/api/bookings",
    "headers": {
      "Accept": "application/json",
      "Content-Type": "application/json",
      "User-Agent": "Mozilla/5.0 (Windows NT 10.0; Win64; x64) AppleWebKit/537.36 (KHTML, like Gecko) Chrome/91.0.4472.124 Safari/537.36",
      "X-Request-ID": "3dac3a6b-82ab-4fdb-ab3d-0ce533e4c0c0",
      "Authorization": "Bearer 609dca1d3e0f47749c612038c5456542.f04b94aed95547b79714c449367bfab4.5584c69baef94436b8b2f8315c1bc7d1"
    },
    "body": {
      "booking_type": "car",
      "item_id": "item-ae30b84d",
      "user_id": "770811c3-595e-431a-8a5b-630e0433c82e",
      "departure_date": "2025-06-26",
      "return_date": null,
      "passengers": [
        {
          "id": "365a47d6-1a0c-46d2-bc75-f074277d07c7",
          "type": "adult",
          "first_name": "Craig",
          "last_name": "Sutton",
          "nationality": "DZ",
          "date_of_birth": "1969-06-19",
          "email": "fjames@example.org",
          "phone": "240.884.7332x78062"
        }
      ],
      "contact_info": {
        "email": "ccooper@example.org",
        "phone": "871-988-0506"
      },
      "special_requests": []
    },
    "client_id": "client-53072834",
    "client_type": "web-app",
    "source_ip": "166.100.222.121"
  },
  "response": {
    "status_code": 200,
    "body": {
      "booking_id": "booking-64d2c371",
      "status": "pending",
      "booking_type": "car",
      "item_id": "item-ae30b84d",
      "user_id": "770811c3-595e-431a-8a5b-630e0433c82e",
      "departure_date": "2025-06-26",
      "return_date": null,
      "passengers": [
        {
          "id": "365a47d6-1a0c-46d2-bc75-f074277d07c7",
          "type": "adult",
          "first_name": "Craig",
          "last_name": "Sutton",
          "nationality": "DZ",
          "date_of_birth": "1969-06-19",
          "email": "fjames@example.org",
          "phone": "240.884.7332x78062"
        }
      ],
      "total_price": {
        "amount": 3671.91,
        "currency": "AUD"
      },
      "created_at": "2025-04-19T01:42:52.641377",
      "expiration_time": "2025-04-19T02:12:52.641377"
    },
    "time_ms": 280.0
  },
  "user": {
    "user_id": "770811c3-595e-431a-8a5b-630e0433c82e"
  },
  "booking_id": "booking-64d2c371",
  "tracing": {
    "correlation_id": "6b629917-3d3e-4e4c-8ac6-216dc483948d",
    "request_id": "req-01f7f371c41c45c3",
    "parent_request_id": null
  },
  "is_anomalous": false
}
{
  "timestamp": "2025-04-19T11:35:03.207867",
  "booking_service": {
    "type": "package",
    "operation": "create_booking",
    "environment": "dev",
    "region": "eu-central",
    "instance_id": "booking-replica-eu-central-1"
  },
  "request": {
    "id": "req-0e161c5e2ec14ccc",
    "method": "POST",
    "path": "/api/bookings",
    "headers": {
      "Accept": "application/json",
      "Content-Type": "application/json",
      "User-Agent": "TravelApp/2.4.1 Android/12.0",
      "X-Request-ID": "1769830d-129b-4260-a374-8609b142db5d",
      "Authorization": "Bearer 4e0c31279a01499bbe8c335751552a86.1fa3d222a5364b33ad5dcb59c9405d02.6dbefd9cba7140e2b296825a9eb51d25"
    },
    "body": {
      "booking_type": "package",
      "item_id": "item-85a1b159",
      "user_id": "8f4999ea-6e7a-44c0-8a9c-8bcc7a8e7992",
      "departure_date": "2025-07-14",
      "return_date": "2025-07-17",
      "passengers": [
        {
          "id": "1e5721c4-6f7c-42fc-9d02-54d9d693fab2",
          "type": "adult",
          "first_name": "Ruben",
          "last_name": "Larson",
          "nationality": "SE",
          "date_of_birth": "1974-01-15",
          "email": "daviserica@example.net",
          "phone": "001-871-666-2527x2090"
        },
        {
          "id": "ffd37ddd-b805-42aa-8bff-15881d347922",
          "type": "adult",
          "first_name": "Manuel",
          "last_name": "Graves",
          "nationality": "LU",
          "date_of_birth": "2001-05-03",
          "email": "lmiller@example.com",
          "phone": "(610)953-0551"
        },
        {
          "id": "3a29d2dc-a19a-4cec-816a-a5a9a457ce7c",
          "type": "adult",
          "first_name": "Cameron",
          "last_name": "Bowen",
          "nationality": "AZ",
          "date_of_birth": "1987-04-10",
          "email": "jacqueline09@example.com",
          "phone": "001-789-203-0788"
        },
        {
          "id": "6dd62638-a36a-4f15-aaf7-2ae0d59cd499",
          "type": "adult",
          "first_name": "Michele",
          "last_name": "Mendez",
          "nationality": "TZ",
          "date_of_birth": "1963-05-11",
          "email": "bensonnathan@example.com",
          "phone": "(832)368-9715x672"
        }
      ],
      "contact_info": {
        "email": "myerserica@example.org",
        "phone": "(718)865-6800x782"
      },
      "special_requests": []
    },
    "client_id": "client-c5221279",
    "client_type": "partner-api",
    "source_ip": "255.113.178.234"
  },
  "response": {
    "status_code": 200,
    "body": {
      "booking_id": "booking-080377c7",
      "status": "pending",
      "booking_type": "package",
      "item_id": "item-85a1b159",
      "user_id": "8f4999ea-6e7a-44c0-8a9c-8bcc7a8e7992",
      "departure_date": "2025-07-14",
      "return_date": "2025-07-17",
      "passengers": [
        {
          "id": "1e5721c4-6f7c-42fc-9d02-54d9d693fab2",
          "type": "adult",
          "first_name": "Ruben",
          "last_name": "Larson",
          "nationality": "SE",
          "date_of_birth": "1974-01-15",
          "email": "daviserica@example.net",
          "phone": "001-871-666-2527x2090"
        },
        {
          "id": "ffd37ddd-b805-42aa-8bff-15881d347922",
          "type": "adult",
          "first_name": "Manuel",
          "last_name": "Graves",
          "nationality": "LU",
          "date_of_birth": "2001-05-03",
          "email": "lmiller@example.com",
          "phone": "(610)953-0551"
        },
        {
          "id": "3a29d2dc-a19a-4cec-816a-a5a9a457ce7c",
          "type": "adult",
          "first_name": "Cameron",
          "last_name": "Bowen",
          "nationality": "AZ",
          "date_of_birth": "1987-04-10",
          "email": "jacqueline09@example.com",
          "phone": "001-789-203-0788"
        },
        {
          "id": "6dd62638-a36a-4f15-aaf7-2ae0d59cd499",
          "type": "adult",
          "first_name": "Michele",
          "last_name": "Mendez",
          "nationality": "TZ",
          "date_of_birth": "1963-05-11",
          "email": "bensonnathan@example.com",
          "phone": "(832)368-9715x672"
        }
      ],
      "total_price": {
        "amount": 802.38,
        "currency": "CAD"
      },
      "created_at": "2025-04-19T11:35:03.207867",
      "expiration_time": "2025-04-19T12:05:03.207867"
    },
    "time_ms": 278.0
  },
  "user": {
    "user_id": "8f4999ea-6e7a-44c0-8a9c-8bcc7a8e7992"
  },
  "booking_id": "booking-080377c7",
  "tracing": {
    "correlation_id": "4bd601a4-3eeb-41f0-b67a-b7e53ea2690b",
    "request_id": "req-0e161c5e2ec14ccc",
    "parent_request_id": null
  },
  "is_anomalous": false
}
{
  "timestamp": "2025-04-19T11:41:44.951410",
  "booking_service": {
    "type": "car",
    "operation": "create_booking",
    "environment": "test",
    "region": "eu-central",
    "instance_id": "booking-backup-eu-central-2"
  },
  "request": {
    "id": "req-1d8078f1208841ef",
    "method": "POST",
    "path": "/api/bookings",
    "headers": {
      "Accept": "application/json",
      "Content-Type": "application/json",
      "User-Agent": "Mozilla/5.0 (Windows NT 10.0; Win64; x64) AppleWebKit/537.36 (KHTML, like Gecko) Chrome/91.0.4472.124 Safari/537.36",
      "X-Request-ID": "e2f43c88-35e4-48ee-97f5-7572b013269f",
      "X-API-Key": "apk_8f00822dea964dde933a9142"
    },
    "body": {
      "booking_type": "car",
      "item_id": "item-789c4883",
      "user_id": "243a2173-2631-4f37-8a9b-b750036dd41c",
      "departure_date": "2025-09-22",
      "return_date": null,
      "passengers": [
        {
          "id": "de6a79b5-8fe3-4e08-a747-4e89b273ae6f",
          "type": "child",
          "first_name": "Mary",
          "last_name": "Kline",
          "nationality": "MW",
          "date_of_birth": "2024-12-29"
        },
        {
          "id": "9c2e0af2-0b05-4a8f-8a78-b3713b169276",
          "type": "adult",
          "first_name": "Jason",
          "last_name": "Haney",
          "nationality": "NG",
          "date_of_birth": "2004-07-24",
          "email": "tylersmith@example.com",
          "phone": "307.543.7834x41195"
        },
        {
          "id": "0df74d7d-dd82-4b32-8c60-f07ef06a4030",
          "type": "adult",
          "first_name": "Makayla",
          "last_name": "Holder",
          "nationality": "KM",
          "date_of_birth": "1949-10-08",
          "email": "jameskathy@example.org",
          "phone": "(639)894-2861x61820"
        }
      ],
      "contact_info": {
        "email": "hwarner@example.com",
        "phone": "520-670-0394x297"
      },
      "special_requests": [
        "halal_meal",
        "vegan_meal"
      ]
    },
    "client_id": "client-f48a73cb",
    "client_type": "mobile-android",
    "source_ip": "94.245.194.30"
  },
  "response": {
    "status_code": 502,
    "body": {
      "error": "error_code",
      "error_description": "Bad gateway",
      "booking_id": null,
      "status": 502,
      "timestamp": "2025-04-19T11:41:44.951410"
    },
    "time_ms": 583.0
  },
  "user": {
    "user_id": "243a2173-2631-4f37-8a9b-b750036dd41c"
  },
  "booking_id": "booking-3544fc5c",
  "tracing": {
    "correlation_id": "d50c3927-6677-459a-a25d-1434b896b5ec",
    "request_id": "req-1d8078f1208841ef",
    "parent_request_id": null
  },
  "is_anomalous": false
<<<<<<< HEAD
=======
}
{
  "timestamp": "2025-04-19T12:10:29.165455",
  "booking_service": {
    "type": "package",
    "operation": "create_booking",
    "environment": "test",
    "region": "ap-south",
    "instance_id": "booking-primary-ap-south-3"
  },
  "request": {
    "id": "req-efb07a727b3944a9",
    "method": "POST",
    "path": "/api/bookings",
    "headers": {
      "Accept": "application/json",
      "Content-Type": "application/json",
      "User-Agent": "Mozilla/5.0 (X11; Linux x86_64) AppleWebKit/537.36 (KHTML, like Gecko) Chrome/91.0.4472.114 Safari/537.36",
      "X-Request-ID": "02b91d96-5094-426c-ab08-fecf4fa2c272",
      "Authorization": "Bearer d8dc4522b6754245ad3b64db6e1ff353.704d6a8bb2ff4b17bd1ab013a01173f5.2d7b17a5135f420cb90dd1abc4679f23"
    },
    "body": {
      "booking_type": "package",
      "item_id": "item-2b9c684b",
      "user_id": "b53dcd3d-f78c-4f22-b3b7-a8b2fd025935",
      "departure_date": "2025-07-30",
      "return_date": "2025-08-10",
      "passengers": [
        {
          "id": "669c27a6-b238-4d9e-ad09-5321274a1a92",
          "type": "adult",
          "first_name": "Todd",
          "last_name": "Morrow",
          "nationality": "RS",
          "date_of_birth": "1989-05-27",
          "email": "bellglenn@example.net",
          "phone": "(489)893-5504x384"
        },
        {
          "id": "a74446b1-4d4a-42f7-8502-9a9850df0934",
          "type": "adult",
          "first_name": "Savannah",
          "last_name": "Schmitt",
          "nationality": "CF",
          "date_of_birth": "1961-01-01",
          "email": "hendersonscott@example.net",
          "phone": "(648)765-2201"
        },
        {
          "id": "a0f30c32-5738-4bc9-99d4-0512fd50636d",
          "type": "child",
          "first_name": "Donna",
          "last_name": "Clark",
          "nationality": "EC",
          "date_of_birth": "2015-03-13"
        },
        {
          "id": "f0ab2548-683f-4158-bfeb-dd940f7b4be8",
          "type": "adult",
          "first_name": "Paul",
          "last_name": "Thornton",
          "nationality": "IN",
          "date_of_birth": "1987-03-01",
          "email": "zwilliams@example.net",
          "phone": "327-910-3696"
        },
        {
          "id": "14fe334e-a16b-4827-822b-a6a88796847c",
          "type": "adult",
          "first_name": "Raven",
          "last_name": "Avila",
          "nationality": "ID",
          "date_of_birth": "1952-09-25",
          "email": "reginamartin@example.com",
          "phone": "215.616.9517"
        }
      ],
      "contact_info": {
        "email": "joshua03@example.org",
        "phone": "(506)507-5144"
      },
      "special_requests": []
    },
    "client_id": "client-48cb54f7",
    "client_type": "partner-api",
    "source_ip": "216.188.186.252"
  },
  "response": {
    "status_code": 204,
    "body": {
      "booking_id": "booking-487e18ac",
      "status": "pending",
      "booking_type": "package",
      "item_id": "item-2b9c684b",
      "user_id": "b53dcd3d-f78c-4f22-b3b7-a8b2fd025935",
      "departure_date": "2025-07-30",
      "return_date": "2025-08-10",
      "passengers": [
        {
          "id": "669c27a6-b238-4d9e-ad09-5321274a1a92",
          "type": "adult",
          "first_name": "Todd",
          "last_name": "Morrow",
          "nationality": "RS",
          "date_of_birth": "1989-05-27",
          "email": "bellglenn@example.net",
          "phone": "(489)893-5504x384"
        },
        {
          "id": "a74446b1-4d4a-42f7-8502-9a9850df0934",
          "type": "adult",
          "first_name": "Savannah",
          "last_name": "Schmitt",
          "nationality": "CF",
          "date_of_birth": "1961-01-01",
          "email": "hendersonscott@example.net",
          "phone": "(648)765-2201"
        },
        {
          "id": "a0f30c32-5738-4bc9-99d4-0512fd50636d",
          "type": "child",
          "first_name": "Donna",
          "last_name": "Clark",
          "nationality": "EC",
          "date_of_birth": "2015-03-13"
        },
        {
          "id": "f0ab2548-683f-4158-bfeb-dd940f7b4be8",
          "type": "adult",
          "first_name": "Paul",
          "last_name": "Thornton",
          "nationality": "IN",
          "date_of_birth": "1987-03-01",
          "email": "zwilliams@example.net",
          "phone": "327-910-3696"
        },
        {
          "id": "14fe334e-a16b-4827-822b-a6a88796847c",
          "type": "adult",
          "first_name": "Raven",
          "last_name": "Avila",
          "nationality": "ID",
          "date_of_birth": "1952-09-25",
          "email": "reginamartin@example.com",
          "phone": "215.616.9517"
        }
      ],
      "total_price": {
        "amount": 3257.29,
        "currency": "GBP"
      },
      "created_at": "2025-04-19T12:10:29.165455",
      "expiration_time": "2025-04-19T12:40:29.165455"
    },
    "time_ms": 346.0
  },
  "user": {
    "user_id": "b53dcd3d-f78c-4f22-b3b7-a8b2fd025935"
  },
  "booking_id": "booking-487e18ac",
  "tracing": {
    "correlation_id": "e6b36e93-ef93-4dcc-bbfa-d6c1685b82a7",
    "request_id": "req-efb07a727b3944a9",
    "parent_request_id": null
  },
  "is_anomalous": false
}
{
  "timestamp": "2025-04-19T12:11:20.870663",
  "booking_service": {
    "type": "hotel",
    "operation": "create_booking",
    "environment": "production",
    "region": "us-west",
    "instance_id": "booking-backup-us-west-5"
  },
  "request": {
    "id": "req-024415f2b7e84e4d",
    "method": "POST",
    "path": "/api/bookings",
    "headers": {
      "Accept": "application/json",
      "Content-Type": "application/json",
      "User-Agent": "Mozilla/5.0 (X11; Linux x86_64) AppleWebKit/537.36 (KHTML, like Gecko) Chrome/91.0.4472.114 Safari/537.36",
      "X-Request-ID": "12b97d61-952b-4f3b-b069-bac08048a224",
      "X-API-Key": "apk_69926654cbd8434db120f4a6"
    },
    "body": {
      "booking_type": "hotel",
      "item_id": "item-75535d22",
      "user_id": "a8916730-2613-41a2-b080-db116cf6438a",
      "departure_date": "2025-07-23",
      "return_date": null,
      "passengers": [
        {
          "id": "572f2540-dfa4-4df9-ba60-d1b261ea8f5a",
          "type": "infant",
          "first_name": "George",
          "last_name": "Green",
          "nationality": "LR",
          "date_of_birth": "2024-06-29"
        }
      ],
      "contact_info": {
        "email": "linrichard@example.net",
        "phone": "001-301-782-5299x372"
      },
      "special_requests": []
    },
    "client_id": "client-c0042262",
    "client_type": "partner-api",
    "source_ip": "127.140.250.9"
  },
  "response": {
    "status_code": 400,
    "body": {
      "error": "error_code",
      "error_description": "Invalid date format",
      "booking_id": null,
      "status": 400,
      "timestamp": "2025-04-19T12:11:20.870663"
    },
    "time_ms": 255.0
  },
  "user": {
    "user_id": "a8916730-2613-41a2-b080-db116cf6438a"
  },
  "booking_id": "booking-e8ff3d32",
  "tracing": {
    "correlation_id": "d32e0e76-e45f-405f-9a1c-69819fb49447",
    "request_id": "req-024415f2b7e84e4d",
    "parent_request_id": null
  },
  "is_anomalous": false
}
{
  "timestamp": "2025-04-19T12:12:41.959386",
  "booking_service": {
    "type": "car",
    "operation": "create_booking",
    "environment": "test",
    "region": "ap-south",
    "instance_id": "booking-primary-ap-south-5"
  },
  "request": {
    "id": "req-ec49c9a6b4cc4e6f",
    "method": "POST",
    "path": "/api/bookings",
    "headers": {
      "Accept": "application/json",
      "Content-Type": "application/json",
      "User-Agent": "TravelApp/2.4.1 Android/12.0",
      "X-Request-ID": "37be45d6-4038-45ae-b4a4-a46d2cddd1f7",
      "Authorization": "Bearer d274315b8823419f8fcb334b955e5b90.b5e474ca847c42f5a8045c120385343c.d77a0ed2bf6e419cbf1a6a4a42c24682"
    },
    "body": {
      "booking_type": "car",
      "item_id": "item-7c4879b0",
      "user_id": "1b6128b1-3da0-4978-911f-f3e8845e8dfb",
      "departure_date": "2025-05-10",
      "return_date": null,
      "passengers": [
        {
          "id": "ba430c30-a9d1-466a-8967-26756b0cf990",
          "type": "adult",
          "first_name": "Charles",
          "last_name": "Scott",
          "nationality": "SN",
          "date_of_birth": "1983-07-19",
          "email": "amyleach@example.com",
          "phone": "459-778-2494x904"
        },
        {
          "id": "c77f02bd-350f-4141-a5c4-8da7c2baa941",
          "type": "adult",
          "first_name": "David",
          "last_name": "Solis",
          "nationality": "MH",
          "date_of_birth": "1961-03-16",
          "email": "bennettjill@example.org",
          "phone": "901.713.2715"
        },
        {
          "id": "76692b9c-b8e1-4720-8c66-12ee9e3850e7",
          "type": "child",
          "first_name": "Nicholas",
          "last_name": "Hudson",
          "nationality": "GH",
          "date_of_birth": "2018-12-11"
        }
      ],
      "contact_info": {
        "email": "bdaniels@example.net",
        "phone": "(746)483-9095x008"
      },
      "special_requests": []
    },
    "client_id": "client-6778e8a7",
    "client_type": "mobile-android",
    "source_ip": "223.96.96.179"
  },
  "response": {
    "status_code": 200,
    "body": {
      "booking_id": "booking-59045200",
      "status": "pending",
      "booking_type": "car",
      "item_id": "item-7c4879b0",
      "user_id": "1b6128b1-3da0-4978-911f-f3e8845e8dfb",
      "departure_date": "2025-05-10",
      "return_date": null,
      "passengers": [
        {
          "id": "ba430c30-a9d1-466a-8967-26756b0cf990",
          "type": "adult",
          "first_name": "Charles",
          "last_name": "Scott",
          "nationality": "SN",
          "date_of_birth": "1983-07-19",
          "email": "amyleach@example.com",
          "phone": "459-778-2494x904"
        },
        {
          "id": "c77f02bd-350f-4141-a5c4-8da7c2baa941",
          "type": "adult",
          "first_name": "David",
          "last_name": "Solis",
          "nationality": "MH",
          "date_of_birth": "1961-03-16",
          "email": "bennettjill@example.org",
          "phone": "901.713.2715"
        },
        {
          "id": "76692b9c-b8e1-4720-8c66-12ee9e3850e7",
          "type": "child",
          "first_name": "Nicholas",
          "last_name": "Hudson",
          "nationality": "GH",
          "date_of_birth": "2018-12-11"
        }
      ],
      "total_price": {
        "amount": 4653.94,
        "currency": "GBP"
      },
      "created_at": "2025-04-19T12:12:41.959386",
      "expiration_time": "2025-04-19T12:42:41.959386"
    },
    "time_ms": 245.0
  },
  "user": {
    "user_id": "1b6128b1-3da0-4978-911f-f3e8845e8dfb"
  },
  "booking_id": "booking-59045200",
  "tracing": {
    "correlation_id": "7ef7b23b-d540-4ffa-8d1c-a7b5fcd93dc0",
    "request_id": "req-ec49c9a6b4cc4e6f",
    "parent_request_id": null
  },
  "is_anomalous": false
}
{
  "timestamp": "2025-04-19T12:23:04.829329",
  "booking_service": {
    "type": "flight",
    "operation": "create_booking",
    "environment": "production",
    "region": "eu-central",
    "instance_id": "booking-replica-eu-central-4"
  },
  "request": {
    "id": "req-753da419029d4004",
    "method": "POST",
    "path": "/api/bookings",
    "headers": {
      "Accept": "application/json",
      "Content-Type": "application/json",
      "User-Agent": "Mozilla/5.0 (iPhone; CPU iPhone OS 14_6 like Mac OS X) AppleWebKit/605.1.15 (KHTML, like Gecko) Version/14.0 Mobile/15E148 Safari/604.1",
      "X-Request-ID": "2f9f63e1-1eac-422c-bb62-775842c27fc6",
      "X-API-Key": "apk_277fe0c6551b40eeae778309"
    },
    "body": {
      "booking_type": "flight",
      "item_id": "item-fb101d69",
      "user_id": "3f8a6bdc-1cbc-4b07-8c43-095794ff2dce",
      "departure_date": "2025-10-04",
      "return_date": "2025-10-08",
      "passengers": [
        {
          "id": "af1b7b60-6c7f-4b76-8d74-d9095c08b1e8",
          "type": "adult",
          "first_name": "Tiffany",
          "last_name": "Frey",
          "nationality": "MK",
          "date_of_birth": "1945-06-08",
          "email": "gillkenneth@example.com",
          "phone": "890-488-5245"
        },
        {
          "id": "aa9d814e-67f1-41f6-b1c4-6435494243c2",
          "type": "adult",
          "first_name": "Dustin",
          "last_name": "Bell",
          "nationality": "ID",
          "date_of_birth": "1979-04-23",
          "email": "bruce68@example.com",
          "phone": "231-725-0637x0727"
        }
      ],
      "contact_info": {
        "email": "grahamdebra@example.com",
        "phone": "+1-478-510-3143"
      },
      "special_requests": [
        "airport_pickup"
      ]
    },
    "client_id": "client-211dbc8d",
    "client_type": "mobile-ios",
    "source_ip": "214.193.170.98"
  },
  "response": {
    "status_code": 201,
    "body": {
      "booking_id": "booking-c695e0d5",
      "status": "pending",
      "booking_type": "flight",
      "item_id": "item-fb101d69",
      "user_id": "3f8a6bdc-1cbc-4b07-8c43-095794ff2dce",
      "departure_date": "2025-10-04",
      "return_date": "2025-10-08",
      "passengers": [
        {
          "id": "af1b7b60-6c7f-4b76-8d74-d9095c08b1e8",
          "type": "adult",
          "first_name": "Tiffany",
          "last_name": "Frey",
          "nationality": "MK",
          "date_of_birth": "1945-06-08",
          "email": "gillkenneth@example.com",
          "phone": "890-488-5245"
        },
        {
          "id": "aa9d814e-67f1-41f6-b1c4-6435494243c2",
          "type": "adult",
          "first_name": "Dustin",
          "last_name": "Bell",
          "nationality": "ID",
          "date_of_birth": "1979-04-23",
          "email": "bruce68@example.com",
          "phone": "231-725-0637x0727"
        }
      ],
      "total_price": {
        "amount": 334.77,
        "currency": "USD"
      },
      "created_at": "2025-04-19T12:23:04.829329",
      "expiration_time": "2025-04-19T12:53:04.829329"
    },
    "time_ms": 274.0
  },
  "user": {
    "user_id": "3f8a6bdc-1cbc-4b07-8c43-095794ff2dce"
  },
  "booking_id": "booking-c695e0d5",
  "tracing": {
    "correlation_id": "b8314dfe-c43b-4899-a046-c40c47cd8867",
    "request_id": "req-753da419029d4004",
    "parent_request_id": null
  },
  "is_anomalous": false
}
{
  "timestamp": "2025-04-19T12:30:15.646547",
  "booking_service": {
    "type": "package",
    "operation": "create_booking",
    "environment": "dev",
    "region": "us-west",
    "instance_id": "booking-backup-us-west-5"
  },
  "request": {
    "id": "req-0841c4fe22014248",
    "method": "POST",
    "path": "/api/bookings",
    "headers": {
      "Accept": "application/json",
      "Content-Type": "application/json",
      "User-Agent": "TravelApp/2.3.0 iOS/15.4.1",
      "X-Request-ID": "9f0ac413-4e1c-4fa0-a4ad-60e4be232e47",
      "Authorization": "Bearer f49042b4b6c74d4386fb5e0b379d9987.dae709b5cee840d1be2a6810d51a59eb.bce4ac49a92f4bab996579d66113a6b6"
    },
    "body": {
      "booking_type": "package",
      "item_id": "item-c24c1b82",
      "user_id": "9482a782-4752-45f7-8638-c3daecccba9a",
      "departure_date": "2025-08-10",
      "return_date": "2025-08-25",
      "passengers": [
        {
          "id": "118cc2d0-5614-4e84-9490-ead645f17c11",
          "type": "adult",
          "first_name": "Daniel",
          "last_name": "Schwartz",
          "nationality": "MK",
          "date_of_birth": "1955-07-29",
          "email": "gregory53@example.net",
          "phone": "+1-646-331-5892x974"
        },
        {
          "id": "af96ca3c-105e-42de-9870-bbf84ceebfd6",
          "type": "child",
          "first_name": "Robert",
          "last_name": "Rosario",
          "nationality": "GE",
          "date_of_birth": "2012-06-23"
        },
        {
          "id": "c2fa5110-c67e-4a5d-b718-a4c90ff7ad33",
          "type": "adult",
          "first_name": "James",
          "last_name": "Hughes",
          "nationality": "PA",
          "date_of_birth": "1952-04-09",
          "email": "bookerkaitlyn@example.net",
          "phone": "(535)476-0666"
        },
        {
          "id": "64a5e08c-d049-419c-b31e-3993288f3ce4",
          "type": "adult",
          "first_name": "Veronica",
          "last_name": "Johns",
          "nationality": "CV",
          "date_of_birth": "1961-05-09",
          "email": "klee@example.org",
          "phone": "(216)398-8778x58799"
        }
      ],
      "contact_info": {
        "email": "lorigardner@example.com",
        "phone": "+1-872-506-2789"
      },
      "special_requests": []
    },
    "client_id": "client-27b49f4b",
    "client_type": "internal",
    "source_ip": "145.27.167.33"
  },
  "response": {
    "status_code": 200,
    "body": {
      "booking_id": "booking-a0721d6f",
      "status": "pending",
      "booking_type": "package",
      "item_id": "item-c24c1b82",
      "user_id": "9482a782-4752-45f7-8638-c3daecccba9a",
      "departure_date": "2025-08-10",
      "return_date": "2025-08-25",
      "passengers": [
        {
          "id": "118cc2d0-5614-4e84-9490-ead645f17c11",
          "type": "adult",
          "first_name": "Daniel",
          "last_name": "Schwartz",
          "nationality": "MK",
          "date_of_birth": "1955-07-29",
          "email": "gregory53@example.net",
          "phone": "+1-646-331-5892x974"
        },
        {
          "id": "af96ca3c-105e-42de-9870-bbf84ceebfd6",
          "type": "child",
          "first_name": "Robert",
          "last_name": "Rosario",
          "nationality": "GE",
          "date_of_birth": "2012-06-23"
        },
        {
          "id": "c2fa5110-c67e-4a5d-b718-a4c90ff7ad33",
          "type": "adult",
          "first_name": "James",
          "last_name": "Hughes",
          "nationality": "PA",
          "date_of_birth": "1952-04-09",
          "email": "bookerkaitlyn@example.net",
          "phone": "(535)476-0666"
        },
        {
          "id": "64a5e08c-d049-419c-b31e-3993288f3ce4",
          "type": "adult",
          "first_name": "Veronica",
          "last_name": "Johns",
          "nationality": "CV",
          "date_of_birth": "1961-05-09",
          "email": "klee@example.org",
          "phone": "(216)398-8778x58799"
        }
      ],
      "total_price": {
        "amount": 4537.72,
        "currency": "SGD"
      },
      "created_at": "2025-04-19T12:30:15.646547",
      "expiration_time": "2025-04-19T13:00:15.646547"
    },
    "time_ms": 334.0
  },
  "user": {
    "user_id": "9482a782-4752-45f7-8638-c3daecccba9a"
  },
  "booking_id": "booking-a0721d6f",
  "tracing": {
    "correlation_id": "51493662-07a8-42d4-9692-923bd2413d78",
    "request_id": "req-0841c4fe22014248",
    "parent_request_id": null
  },
  "is_anomalous": false
}
{
  "timestamp": "2025-04-19T12:34:55.899278",
  "booking_service": {
    "type": "flight",
    "operation": "create_booking",
    "environment": "production",
    "region": "eu-central",
    "instance_id": "booking-primary-eu-central-5"
  },
  "request": {
    "id": "req-38c47cd170ab4739",
    "method": "POST",
    "path": "/api/bookings",
    "headers": {
      "Accept": "application/json",
      "Content-Type": "application/json",
      "User-Agent": "Mozilla/5.0 (X11; Linux x86_64) AppleWebKit/537.36 (KHTML, like Gecko) Chrome/91.0.4472.114 Safari/537.36",
      "X-Request-ID": "d9fb1848-58da-4b1f-a24c-8603b523b2a5",
      "X-API-Key": "apk_22ff0eb45bd34a4599c71296"
    },
    "body": {
      "booking_type": "flight",
      "item_id": "item-f8f48e68",
      "user_id": "e969275f-5762-40a9-9787-339f4e1c52ef",
      "departure_date": "2025-09-02",
      "return_date": "2025-09-04",
      "passengers": [
        {
          "id": "1e044735-7f62-41b9-aa71-3a6f203654df",
          "type": "child",
          "first_name": "Bryan",
          "last_name": "Frazier",
          "nationality": "ML",
          "date_of_birth": "2013-05-11"
        },
        {
          "id": "759084ed-1188-4511-9178-aa725adda3bd",
          "type": "child",
          "first_name": "Stephanie",
          "last_name": "Meza",
          "nationality": "JP",
          "date_of_birth": "2013-04-18"
        },
        {
          "id": "1144d386-b0cc-4370-9eb6-ed24258e2062",
          "type": "adult",
          "first_name": "James",
          "last_name": "Richardson",
          "nationality": "AU",
          "date_of_birth": "1980-08-27",
          "email": "megan96@example.net",
          "phone": "991.597.0078"
        },
        {
          "id": "35adfb02-5859-499a-baf3-11d3bd1603a5",
          "type": "adult",
          "first_name": "Thomas",
          "last_name": "Shannon",
          "nationality": "SI",
          "date_of_birth": "1984-07-22",
          "email": "zhangsamantha@example.org",
          "phone": "534-236-5384x03103"
        },
        {
          "id": "5efe5e14-8ab4-4ef6-8cbb-950c0dbd3172",
          "type": "adult",
          "first_name": "Matthew",
          "last_name": "Gonzalez",
          "nationality": "SA",
          "date_of_birth": "1967-10-02",
          "email": "zwood@example.net",
          "phone": "603-430-7025"
        }
      ],
      "contact_info": {
        "email": "lisagarrett@example.net",
        "phone": "001-826-574-6345x84907"
      },
      "special_requests": []
    },
    "client_id": "client-f847b949",
    "client_type": "mobile-ios",
    "source_ip": "153.75.205.115"
  },
  "response": {
    "status_code": 200,
    "body": {
      "booking_id": "booking-92586165",
      "status": "pending",
      "booking_type": "flight",
      "item_id": "item-f8f48e68",
      "user_id": "e969275f-5762-40a9-9787-339f4e1c52ef",
      "departure_date": "2025-09-02",
      "return_date": "2025-09-04",
      "passengers": [
        {
          "id": "1e044735-7f62-41b9-aa71-3a6f203654df",
          "type": "child",
          "first_name": "Bryan",
          "last_name": "Frazier",
          "nationality": "ML",
          "date_of_birth": "2013-05-11"
        },
        {
          "id": "759084ed-1188-4511-9178-aa725adda3bd",
          "type": "child",
          "first_name": "Stephanie",
          "last_name": "Meza",
          "nationality": "JP",
          "date_of_birth": "2013-04-18"
        },
        {
          "id": "1144d386-b0cc-4370-9eb6-ed24258e2062",
          "type": "adult",
          "first_name": "James",
          "last_name": "Richardson",
          "nationality": "AU",
          "date_of_birth": "1980-08-27",
          "email": "megan96@example.net",
          "phone": "991.597.0078"
        },
        {
          "id": "35adfb02-5859-499a-baf3-11d3bd1603a5",
          "type": "adult",
          "first_name": "Thomas",
          "last_name": "Shannon",
          "nationality": "SI",
          "date_of_birth": "1984-07-22",
          "email": "zhangsamantha@example.org",
          "phone": "534-236-5384x03103"
        },
        {
          "id": "5efe5e14-8ab4-4ef6-8cbb-950c0dbd3172",
          "type": "adult",
          "first_name": "Matthew",
          "last_name": "Gonzalez",
          "nationality": "SA",
          "date_of_birth": "1967-10-02",
          "email": "zwood@example.net",
          "phone": "603-430-7025"
        }
      ],
      "total_price": {
        "amount": 3740.85,
        "currency": "USD"
      },
      "created_at": "2025-04-19T12:34:55.899278",
      "expiration_time": "2025-04-19T13:04:55.899278"
    },
    "time_ms": 273.0
  },
  "user": {
    "user_id": "e969275f-5762-40a9-9787-339f4e1c52ef"
  },
  "booking_id": "booking-92586165",
  "tracing": {
    "correlation_id": "b8757398-7427-465f-9de3-45670ce1a383",
    "request_id": "req-38c47cd170ab4739",
    "parent_request_id": null
  },
  "is_anomalous": false
}
{
  "timestamp": "2025-04-19T12:35:01.541190",
  "booking_service": {
    "type": "flight",
    "operation": "create_booking",
    "environment": "dev",
    "region": "eu-central",
    "instance_id": "booking-primary-eu-central-2"
  },
  "request": {
    "id": "req-f83e5576db3646bf",
    "method": "POST",
    "path": "/api/bookings",
    "headers": {
      "Accept": "application/json",
      "Content-Type": "application/json",
      "User-Agent": "Mozilla/5.0 (Macintosh; Intel Mac OS X 10_15_7) AppleWebKit/605.1.15 (KHTML, like Gecko) Version/14.1.1 Safari/605.1.15",
      "X-Request-ID": "0043461f-561d-4b69-88cb-5578474341cf",
      "X-API-Key": "apk_6868a874681044ee8156aba0"
    },
    "body": {
      "booking_type": "flight",
      "item_id": "item-a7c77e99",
      "user_id": "5a1087b9-04f1-42d5-84e8-9b066e46365b",
      "departure_date": "2025-08-03",
      "return_date": "2025-08-06",
      "passengers": [
        {
          "id": "eaa4a076-eb80-4f01-867c-893b806f2973",
          "type": "adult",
          "first_name": "Christopher",
          "last_name": "Copeland",
          "nationality": "IL",
          "date_of_birth": "1976-04-08",
          "email": "mossrachel@example.com",
          "phone": "+1-401-600-7593x37083"
        },
        {
          "id": "4846ef99-983a-4f8b-a6c2-3a680ba50e53",
          "type": "adult",
          "first_name": "Pamela",
          "last_name": "Garza",
          "nationality": "LY",
          "date_of_birth": "1974-08-10",
          "email": "joypatton@example.org",
          "phone": "(230)316-2530x916"
        }
      ],
      "contact_info": {
        "email": "annette04@example.com",
        "phone": "978-523-6980x205"
      },
      "special_requests": []
    },
    "client_id": "client-9fa027c8",
    "client_type": "partner-api",
    "source_ip": "119.29.235.182"
  },
  "response": {
    "status_code": 204,
    "body": {
      "booking_id": "booking-b1446e56",
      "status": "pending",
      "booking_type": "flight",
      "item_id": "item-a7c77e99",
      "user_id": "5a1087b9-04f1-42d5-84e8-9b066e46365b",
      "departure_date": "2025-08-03",
      "return_date": "2025-08-06",
      "passengers": [
        {
          "id": "eaa4a076-eb80-4f01-867c-893b806f2973",
          "type": "adult",
          "first_name": "Christopher",
          "last_name": "Copeland",
          "nationality": "IL",
          "date_of_birth": "1976-04-08",
          "email": "mossrachel@example.com",
          "phone": "+1-401-600-7593x37083"
        },
        {
          "id": "4846ef99-983a-4f8b-a6c2-3a680ba50e53",
          "type": "adult",
          "first_name": "Pamela",
          "last_name": "Garza",
          "nationality": "LY",
          "date_of_birth": "1974-08-10",
          "email": "joypatton@example.org",
          "phone": "(230)316-2530x916"
        }
      ],
      "total_price": {
        "amount": 4245.02,
        "currency": "GBP"
      },
      "created_at": "2025-04-19T12:35:01.541190",
      "expiration_time": "2025-04-19T13:05:01.541190"
    },
    "time_ms": 286.0
  },
  "user": {
    "user_id": "5a1087b9-04f1-42d5-84e8-9b066e46365b"
  },
  "booking_id": "booking-b1446e56",
  "tracing": {
    "correlation_id": "017f191f-74d8-475a-b334-d2ccf82a2d6b",
    "request_id": "req-f83e5576db3646bf",
    "parent_request_id": null
  },
  "is_anomalous": false
}
{
  "timestamp": "2025-04-19T12:36:09.389191",
  "booking_service": {
    "type": "package",
    "operation": "create_booking",
    "environment": "test",
    "region": "ap-south",
    "instance_id": "booking-replica-ap-south-1"
  },
  "request": {
    "id": "req-f81f7416d57141ba",
    "method": "POST",
    "path": "/api/bookings",
    "headers": {
      "Accept": "application/json",
      "Content-Type": "application/json",
      "User-Agent": "TravelApp/2.3.0 iOS/15.4.1",
      "X-Request-ID": "ee133e83-2c82-4e9e-b10d-4ac979e4ab06",
      "Authorization": "Bearer cbef1c1057e14150b80370b72c636f5b.15d49c2433134b8e86a0c74508964fd2.c767217731084110a1a6c10b1ae8f377"
    },
    "body": {
      "booking_type": "package",
      "item_id": "item-2c9872b7",
      "user_id": "91cc6bf6-2660-4335-81b4-87e36f189592",
      "departure_date": "2025-10-13",
      "return_date": "2025-11-01",
      "passengers": [
        {
          "id": "e701f36f-10e8-47d6-90cb-8dfdc3bc1b7b",
          "type": "child",
          "first_name": "Jose",
          "last_name": "Lewis",
          "nationality": "MH",
          "date_of_birth": "2021-06-30"
        },
        {
          "id": "256b8cab-42c1-408c-9cdf-73a62de1a16f",
          "type": "adult",
          "first_name": "Kelsey",
          "last_name": "Russell",
          "nationality": "ME",
          "date_of_birth": "2005-02-23",
          "email": "ucarson@example.org",
          "phone": "226.676.2210"
        },
        {
          "id": "a67ac658-e1f7-4c2a-ab51-ee043ef406d6",
          "type": "adult",
          "first_name": "Megan",
          "last_name": "Estes",
          "nationality": "GW",
          "date_of_birth": "1976-11-11",
          "email": "john61@example.org",
          "phone": "+1-794-597-5985"
        }
      ],
      "contact_info": {
        "email": "rachael17@example.com",
        "phone": "262-645-6129x8823"
      },
      "special_requests": []
    },
    "client_id": "client-d903730f",
    "client_type": "partner-api",
    "source_ip": "192.16.173.179"
  },
  "response": {
    "status_code": 201,
    "body": {
      "booking_id": "booking-d7e55a37",
      "status": "pending",
      "booking_type": "package",
      "item_id": "item-2c9872b7",
      "user_id": "91cc6bf6-2660-4335-81b4-87e36f189592",
      "departure_date": "2025-10-13",
      "return_date": "2025-11-01",
      "passengers": [
        {
          "id": "e701f36f-10e8-47d6-90cb-8dfdc3bc1b7b",
          "type": "child",
          "first_name": "Jose",
          "last_name": "Lewis",
          "nationality": "MH",
          "date_of_birth": "2021-06-30"
        },
        {
          "id": "256b8cab-42c1-408c-9cdf-73a62de1a16f",
          "type": "adult",
          "first_name": "Kelsey",
          "last_name": "Russell",
          "nationality": "ME",
          "date_of_birth": "2005-02-23",
          "email": "ucarson@example.org",
          "phone": "226.676.2210"
        },
        {
          "id": "a67ac658-e1f7-4c2a-ab51-ee043ef406d6",
          "type": "adult",
          "first_name": "Megan",
          "last_name": "Estes",
          "nationality": "GW",
          "date_of_birth": "1976-11-11",
          "email": "john61@example.org",
          "phone": "+1-794-597-5985"
        }
      ],
      "total_price": {
        "amount": 4725.35,
        "currency": "AED"
      },
      "created_at": "2025-04-19T12:36:09.389191",
      "expiration_time": "2025-04-19T13:06:09.389191"
    },
    "time_ms": 298.0
  },
  "user": {
    "user_id": "91cc6bf6-2660-4335-81b4-87e36f189592"
  },
  "booking_id": "booking-d7e55a37",
  "tracing": {
    "correlation_id": "4e1768ba-79fc-4019-9749-ff18daedac58",
    "request_id": "req-f81f7416d57141ba",
    "parent_request_id": null
  },
  "is_anomalous": false
}
{
  "timestamp": "2025-04-19T12:37:47.396249",
  "booking_service": {
    "type": "hotel",
    "operation": "create_booking",
    "environment": "staging",
    "region": "ap-south",
    "instance_id": "booking-primary-ap-south-2"
  },
  "request": {
    "id": "req-d01ab23f45864ee3",
    "method": "POST",
    "path": "/api/bookings",
    "headers": {
      "Accept": "application/json",
      "Content-Type": "application/json",
      "User-Agent": "Mozilla/5.0 (X11; Linux x86_64) AppleWebKit/537.36 (KHTML, like Gecko) Chrome/91.0.4472.114 Safari/537.36",
      "X-Request-ID": "dae6788e-4357-4999-b771-d72d77a10070",
      "Authorization": "Bearer aa403d3e1b6a440c970c76f9057d1500.53bbce8649434707a1f92f5feec9b667.4ca91cd654a24a208efdbd22023c0c31"
    },
    "body": {
      "booking_type": "hotel",
      "item_id": "item-941ddf75",
      "user_id": "078d17a8-b1fd-4737-bffa-1478f7eb3dcc",
      "departure_date": "2025-05-04",
      "return_date": null,
      "passengers": [
        {
          "id": "dec2b7c7-0744-41db-b42b-0fd64c9b696a",
          "type": "adult",
          "first_name": "Colin",
          "last_name": "Mitchell",
          "nationality": "MX",
          "date_of_birth": "1989-08-12",
          "email": "jackie95@example.com",
          "phone": "+1-230-897-2818x042"
        }
      ],
      "contact_info": {
        "email": "john80@example.net",
        "phone": "(910)309-1295"
      },
      "special_requests": [
        "halal_meal"
      ]
    },
    "client_id": "client-c09515f4",
    "client_type": "web-app",
    "source_ip": "255.151.37.23"
  },
  "response": {
    "status_code": 204,
    "body": {
      "booking_id": "booking-8ee65b89",
      "status": "pending",
      "booking_type": "hotel",
      "item_id": "item-941ddf75",
      "user_id": "078d17a8-b1fd-4737-bffa-1478f7eb3dcc",
      "departure_date": "2025-05-04",
      "return_date": null,
      "passengers": [
        {
          "id": "dec2b7c7-0744-41db-b42b-0fd64c9b696a",
          "type": "adult",
          "first_name": "Colin",
          "last_name": "Mitchell",
          "nationality": "MX",
          "date_of_birth": "1989-08-12",
          "email": "jackie95@example.com",
          "phone": "+1-230-897-2818x042"
        }
      ],
      "total_price": {
        "amount": 4715.78,
        "currency": "JPY"
      },
      "created_at": "2025-04-19T12:37:47.396249",
      "expiration_time": "2025-04-19T13:07:47.396249"
    },
    "time_ms": 301.0
  },
  "user": {
    "user_id": "078d17a8-b1fd-4737-bffa-1478f7eb3dcc"
  },
  "booking_id": "booking-8ee65b89",
  "tracing": {
    "correlation_id": "fd0a1334-4671-4153-a495-2a546666c0a6",
    "request_id": "req-d01ab23f45864ee3",
    "parent_request_id": null
  },
  "is_anomalous": false
}
{
  "timestamp": "2025-04-19T12:42:42.937803",
  "booking_service": {
    "type": "package",
    "operation": "create_booking",
    "environment": "staging",
    "region": "global",
    "instance_id": "booking-primary-global-2"
  },
  "request": {
    "id": "req-e11930b15b564b4e",
    "method": "POST",
    "path": "/api/bookings",
    "headers": {
      "Accept": "application/json",
      "Content-Type": "application/json",
      "User-Agent": "TravelApp/2.4.1 Android/12.0",
      "X-Request-ID": "9e34d294-01cb-451d-8653-8ca28055d4e2",
      "Authorization": "Bearer 174b1ffbfb234ba58a22d317a09b9c84.64e1386136b746abb99c1e42a41c171d.853ac3181dea470186c5f8173f4faf92"
    },
    "body": {
      "booking_type": "package",
      "item_id": "item-43f24c47",
      "user_id": "c39e490d-2958-4929-b92d-68087efd3f8d",
      "departure_date": "2025-09-08",
      "return_date": "2025-09-25",
      "passengers": [
        {
          "id": "bc13d898-6bf8-4038-b1c6-1a49cd70e6e1",
          "type": "child",
          "first_name": "Stephen",
          "last_name": "Flowers",
          "nationality": "BG",
          "date_of_birth": "2023-07-23"
        },
        {
          "id": "71d68dfa-6746-428e-9fc0-b56d207cd851",
          "type": "adult",
          "first_name": "Randall",
          "last_name": "Owens",
          "nationality": "RU",
          "date_of_birth": "1969-03-19",
          "email": "clewis@example.net",
          "phone": "(218)463-0610"
        },
        {
          "id": "ec8f94c7-3c95-47f3-a5ec-42a24633b5f5",
          "type": "adult",
          "first_name": "Vanessa",
          "last_name": "Flynn",
          "nationality": "FI",
          "date_of_birth": "1965-10-19",
          "email": "vsimpson@example.com",
          "phone": "987.629.4801"
        },
        {
          "id": "5d149673-da7f-4a60-bba5-c73502398e73",
          "type": "adult",
          "first_name": "Thomas",
          "last_name": "Hickman",
          "nationality": "KR",
          "date_of_birth": "2004-07-31",
          "email": "robert04@example.org",
          "phone": "751.538.1571x17700"
        }
      ],
      "contact_info": {
        "email": "elizabeth95@example.org",
        "phone": "882.543.1152"
      },
      "special_requests": []
    },
    "client_id": "client-9c09fa98",
    "client_type": "mobile-ios",
    "source_ip": "96.135.26.154"
  },
  "response": {
    "status_code": 200,
    "body": {
      "booking_id": "booking-ddf5902b",
      "status": "pending",
      "booking_type": "package",
      "item_id": "item-43f24c47",
      "user_id": "c39e490d-2958-4929-b92d-68087efd3f8d",
      "departure_date": "2025-09-08",
      "return_date": "2025-09-25",
      "passengers": [
        {
          "id": "bc13d898-6bf8-4038-b1c6-1a49cd70e6e1",
          "type": "child",
          "first_name": "Stephen",
          "last_name": "Flowers",
          "nationality": "BG",
          "date_of_birth": "2023-07-23"
        },
        {
          "id": "71d68dfa-6746-428e-9fc0-b56d207cd851",
          "type": "adult",
          "first_name": "Randall",
          "last_name": "Owens",
          "nationality": "RU",
          "date_of_birth": "1969-03-19",
          "email": "clewis@example.net",
          "phone": "(218)463-0610"
        },
        {
          "id": "ec8f94c7-3c95-47f3-a5ec-42a24633b5f5",
          "type": "adult",
          "first_name": "Vanessa",
          "last_name": "Flynn",
          "nationality": "FI",
          "date_of_birth": "1965-10-19",
          "email": "vsimpson@example.com",
          "phone": "987.629.4801"
        },
        {
          "id": "5d149673-da7f-4a60-bba5-c73502398e73",
          "type": "adult",
          "first_name": "Thomas",
          "last_name": "Hickman",
          "nationality": "KR",
          "date_of_birth": "2004-07-31",
          "email": "robert04@example.org",
          "phone": "751.538.1571x17700"
        }
      ],
      "total_price": {
        "amount": 3649.14,
        "currency": "GBP"
      },
      "created_at": "2025-04-19T12:42:42.937803",
      "expiration_time": "2025-04-19T13:12:42.937803"
    },
    "time_ms": 248.0
  },
  "user": {
    "user_id": "c39e490d-2958-4929-b92d-68087efd3f8d"
  },
  "booking_id": "booking-ddf5902b",
  "tracing": {
    "correlation_id": "433fbaef-97df-4358-9eda-5dc19e37d65e",
    "request_id": "req-e11930b15b564b4e",
    "parent_request_id": null
  },
  "is_anomalous": false
}
{
  "timestamp": "2025-04-19T12:42:47.368998",
  "booking_service": {
    "type": "package",
    "operation": "create_booking",
    "environment": "staging",
    "region": "ap-south",
    "instance_id": "booking-replica-ap-south-4"
  },
  "request": {
    "id": "req-6f03b3f891b84292",
    "method": "POST",
    "path": "/api/bookings",
    "headers": {
      "Accept": "application/json",
      "Content-Type": "application/json",
      "User-Agent": "Mozilla/5.0 (Windows NT 10.0; Win64; x64) AppleWebKit/537.36 (KHTML, like Gecko) Chrome/91.0.4472.124 Safari/537.36",
      "X-Request-ID": "3b5994a5-87d0-41c9-aa9f-65350fcd0d1e",
      "X-API-Key": "apk_a6572df09ac44f518b4b2962"
    },
    "body": {
      "booking_type": "package",
      "item_id": "item-b5a48dea",
      "user_id": "7f5cda21-519c-487d-a099-bef4a2668cf0",
      "departure_date": "2025-07-11",
      "return_date": "2025-07-15",
      "passengers": [
        {
          "id": "55b4b555-2098-4bb0-9376-641968f16e46",
          "type": "adult",
          "first_name": "Tina",
          "last_name": "Myers",
          "nationality": "QA",
          "date_of_birth": "1980-06-28",
          "email": "mary53@example.net",
          "phone": "(914)971-7461x080"
        },
        {
          "id": "2422fc25-5ea7-43b8-9218-fc7a6afcae3f",
          "type": "infant",
          "first_name": "Kathleen",
          "last_name": "Lamb",
          "nationality": "SM",
          "date_of_birth": "2023-04-12"
        },
        {
          "id": "9834e3c3-b01d-412b-86df-b05522e34b14",
          "type": "adult",
          "first_name": "Adam",
          "last_name": "Taylor",
          "nationality": "KW",
          "date_of_birth": "2006-08-14",
          "email": "ajohnson@example.com",
          "phone": "511-562-6141x116"
        },
        {
          "id": "e467ee12-d4b6-4253-830b-65fa0871958c",
          "type": "adult",
          "first_name": "Samuel",
          "last_name": "Harris",
          "nationality": "SG",
          "date_of_birth": "1969-11-02",
          "email": "jennifersmith@example.com",
          "phone": "471.826.9348x53905"
        }
      ],
      "contact_info": {
        "email": "duanenorton@example.org",
        "phone": "911-839-4132x54314"
      },
      "special_requests": []
    },
    "client_id": "client-95ad11f6",
    "client_type": "internal",
    "source_ip": "214.56.213.149"
  },
  "response": {
    "status_code": 201,
    "body": {
      "booking_id": "booking-7348fc39",
      "status": "pending",
      "booking_type": "package",
      "item_id": "item-b5a48dea",
      "user_id": "7f5cda21-519c-487d-a099-bef4a2668cf0",
      "departure_date": "2025-07-11",
      "return_date": "2025-07-15",
      "passengers": [
        {
          "id": "55b4b555-2098-4bb0-9376-641968f16e46",
          "type": "adult",
          "first_name": "Tina",
          "last_name": "Myers",
          "nationality": "QA",
          "date_of_birth": "1980-06-28",
          "email": "mary53@example.net",
          "phone": "(914)971-7461x080"
        },
        {
          "id": "2422fc25-5ea7-43b8-9218-fc7a6afcae3f",
          "type": "infant",
          "first_name": "Kathleen",
          "last_name": "Lamb",
          "nationality": "SM",
          "date_of_birth": "2023-04-12"
        },
        {
          "id": "9834e3c3-b01d-412b-86df-b05522e34b14",
          "type": "adult",
          "first_name": "Adam",
          "last_name": "Taylor",
          "nationality": "KW",
          "date_of_birth": "2006-08-14",
          "email": "ajohnson@example.com",
          "phone": "511-562-6141x116"
        },
        {
          "id": "e467ee12-d4b6-4253-830b-65fa0871958c",
          "type": "adult",
          "first_name": "Samuel",
          "last_name": "Harris",
          "nationality": "SG",
          "date_of_birth": "1969-11-02",
          "email": "jennifersmith@example.com",
          "phone": "471.826.9348x53905"
        }
      ],
      "total_price": {
        "amount": 913.01,
        "currency": "GBP"
      },
      "created_at": "2025-04-19T12:42:47.368998",
      "expiration_time": "2025-04-19T13:12:47.368998"
    },
    "time_ms": 249.0
  },
  "user": {
    "user_id": "7f5cda21-519c-487d-a099-bef4a2668cf0"
  },
  "booking_id": "booking-7348fc39",
  "tracing": {
    "correlation_id": "a92fc101-e902-4823-b7f7-488544af7da2",
    "request_id": "req-6f03b3f891b84292",
    "parent_request_id": null
  },
  "is_anomalous": false
}
{
  "timestamp": "2025-04-19T12:49:34.138495",
  "booking_service": {
    "type": "flight",
    "operation": "create_booking",
    "environment": "staging",
    "region": "us-east",
    "instance_id": "booking-primary-us-east-4"
  },
  "request": {
    "id": "req-383338ea26744560",
    "method": "POST",
    "path": "/api/bookings",
    "headers": {
      "Accept": "application/json",
      "Content-Type": "application/json",
      "User-Agent": "TravelApp/2.4.1 Android/12.0",
      "X-Request-ID": "5bd3c5e7-d332-45a6-b8ac-c666078a6992",
      "Authorization": "Bearer ed88178a8ed24c10922baf4060d96c37.46db1b201ebc4aeab36037d066721cc3.21fdd456bc6d443e941fe53b1eb9ac03"
    },
    "body": {
      "booking_type": "flight",
      "item_id": "item-fdf2e1cf",
      "user_id": "2fae4a73-e699-43ee-91ba-5ab663396675",
      "departure_date": "2025-07-30",
      "return_date": "2025-08-01",
      "passengers": [
        {
          "id": "7dead2b9-3a6a-4fc9-b0c8-8d657b076149",
          "type": "adult",
          "first_name": "Kathleen",
          "last_name": "Mcfarland",
          "nationality": "RO",
          "date_of_birth": "1984-06-16",
          "email": "vzamora@example.net",
          "phone": "001-693-929-1280x2331"
        },
        {
          "id": "44e461bf-3b88-4b8c-b169-6236d18c9aee",
          "type": "adult",
          "first_name": "Stephanie",
          "last_name": "Padilla",
          "nationality": "OM",
          "date_of_birth": "1945-04-15",
          "email": "christian59@example.org",
          "phone": "6402865237"
        },
        {
          "id": "af2ed700-6e77-449f-9105-3c7db9c0d390",
          "type": "adult",
          "first_name": "Tonya",
          "last_name": "Walsh",
          "nationality": "BS",
          "date_of_birth": "1967-09-21",
          "email": "xjames@example.com",
          "phone": "383-237-8180x578"
        }
      ],
      "contact_info": {
        "email": "thomas30@example.org",
        "phone": "001-940-224-4267x914"
      },
      "special_requests": [
        "bassinet"
      ]
    },
    "client_id": "client-73ab625e",
    "client_type": "mobile-ios",
    "source_ip": "97.130.158.97"
  },
  "response": {
    "status_code": 200,
    "body": {
      "booking_id": "booking-a9f2013a",
      "status": "pending",
      "booking_type": "flight",
      "item_id": "item-fdf2e1cf",
      "user_id": "2fae4a73-e699-43ee-91ba-5ab663396675",
      "departure_date": "2025-07-30",
      "return_date": "2025-08-01",
      "passengers": [
        {
          "id": "7dead2b9-3a6a-4fc9-b0c8-8d657b076149",
          "type": "adult",
          "first_name": "Kathleen",
          "last_name": "Mcfarland",
          "nationality": "RO",
          "date_of_birth": "1984-06-16",
          "email": "vzamora@example.net",
          "phone": "001-693-929-1280x2331"
        },
        {
          "id": "44e461bf-3b88-4b8c-b169-6236d18c9aee",
          "type": "adult",
          "first_name": "Stephanie",
          "last_name": "Padilla",
          "nationality": "OM",
          "date_of_birth": "1945-04-15",
          "email": "christian59@example.org",
          "phone": "6402865237"
        },
        {
          "id": "af2ed700-6e77-449f-9105-3c7db9c0d390",
          "type": "adult",
          "first_name": "Tonya",
          "last_name": "Walsh",
          "nationality": "BS",
          "date_of_birth": "1967-09-21",
          "email": "xjames@example.com",
          "phone": "383-237-8180x578"
        }
      ],
      "total_price": {
        "amount": 4813.95,
        "currency": "CAD"
      },
      "created_at": "2025-04-19T12:49:34.138495",
      "expiration_time": "2025-04-19T13:19:34.138495"
    },
    "time_ms": 311.0
  },
  "user": {
    "user_id": "2fae4a73-e699-43ee-91ba-5ab663396675"
  },
  "booking_id": "booking-a9f2013a",
  "tracing": {
    "correlation_id": "9f7b5268-23f4-48cb-b1ed-fcae4386dcfb",
    "request_id": "req-383338ea26744560",
    "parent_request_id": null
  },
  "is_anomalous": false
}
{
  "timestamp": "2025-04-19T13:01:48.216772",
  "booking_service": {
    "type": "hotel",
    "operation": "create_booking",
    "environment": "staging",
    "region": "global",
    "instance_id": "booking-replica-global-4"
  },
  "request": {
    "id": "req-d3e00975f5db4e1c",
    "method": "POST",
    "path": "/api/bookings",
    "headers": {
      "Accept": "application/json",
      "Content-Type": "application/json",
      "User-Agent": "Mozilla/5.0 (iPad; CPU OS 14_6 like Mac OS X) AppleWebKit/605.1.15 (KHTML, like Gecko) Version/14.0 Mobile/15E148 Safari/604.1",
      "X-Request-ID": "e58e6ade-0090-4bbc-8863-59d8873b806e",
      "Authorization": "Bearer 1bc05d6bdd034b38b20d072f2f7366ce.134c661f5de74c408a09921ba4c2ee3f.14381186a4e242b68622dc6b8f336080"
    },
    "body": {
      "booking_type": "hotel",
      "item_id": "item-f7359a5d",
      "user_id": "8dc69592-05dc-490a-a751-5778a6a5281a",
      "departure_date": "2025-05-06",
      "return_date": null,
      "passengers": [
        {
          "id": "582aaa74-a4b9-4942-87d4-c783db961aa6",
          "type": "adult",
          "first_name": "Alan",
          "last_name": "Rice",
          "nationality": "DK",
          "date_of_birth": "1982-12-02",
          "email": "michael92@example.org",
          "phone": "(203)336-6777x747"
        },
        {
          "id": "1c7ff149-109b-4c43-ad4a-50bf5b74d01f",
          "type": "adult",
          "first_name": "Julie",
          "last_name": "Clark",
          "nationality": "MY",
          "date_of_birth": "1980-08-07",
          "email": "raymond68@example.com",
          "phone": "696.408.5401x5040"
        },
        {
          "id": "0e5c462b-214d-4052-b3d7-8d66d24bdfc3",
          "type": "adult",
          "first_name": "John",
          "last_name": "Dominguez",
          "nationality": "TM",
          "date_of_birth": "1999-04-28",
          "email": "kellyhill@example.com",
          "phone": "714.724.1145"
        },
        {
          "id": "ff9d4922-f0e0-4a24-ae00-981c0cdd5356",
          "type": "adult",
          "first_name": "Cory",
          "last_name": "Lynch",
          "nationality": "SD",
          "date_of_birth": "1989-06-01",
          "email": "carrie13@example.net",
          "phone": "(380)634-5807x5385"
        }
      ],
      "contact_info": {
        "email": "wprice@example.com",
        "phone": "4329046391"
      },
      "special_requests": []
    },
    "client_id": "client-625bb48a",
    "client_type": "internal",
    "source_ip": "143.169.196.140"
  },
  "response": {
    "status_code": 204,
    "body": {
      "booking_id": "booking-3c8e98fd",
      "status": "pending",
      "booking_type": "hotel",
      "item_id": "item-f7359a5d",
      "user_id": "8dc69592-05dc-490a-a751-5778a6a5281a",
      "departure_date": "2025-05-06",
      "return_date": null,
      "passengers": [
        {
          "id": "582aaa74-a4b9-4942-87d4-c783db961aa6",
          "type": "adult",
          "first_name": "Alan",
          "last_name": "Rice",
          "nationality": "DK",
          "date_of_birth": "1982-12-02",
          "email": "michael92@example.org",
          "phone": "(203)336-6777x747"
        },
        {
          "id": "1c7ff149-109b-4c43-ad4a-50bf5b74d01f",
          "type": "adult",
          "first_name": "Julie",
          "last_name": "Clark",
          "nationality": "MY",
          "date_of_birth": "1980-08-07",
          "email": "raymond68@example.com",
          "phone": "696.408.5401x5040"
        },
        {
          "id": "0e5c462b-214d-4052-b3d7-8d66d24bdfc3",
          "type": "adult",
          "first_name": "John",
          "last_name": "Dominguez",
          "nationality": "TM",
          "date_of_birth": "1999-04-28",
          "email": "kellyhill@example.com",
          "phone": "714.724.1145"
        },
        {
          "id": "ff9d4922-f0e0-4a24-ae00-981c0cdd5356",
          "type": "adult",
          "first_name": "Cory",
          "last_name": "Lynch",
          "nationality": "SD",
          "date_of_birth": "1989-06-01",
          "email": "carrie13@example.net",
          "phone": "(380)634-5807x5385"
        }
      ],
      "total_price": {
        "amount": 4830.85,
        "currency": "EUR"
      },
      "created_at": "2025-04-19T13:01:48.216772",
      "expiration_time": "2025-04-19T13:31:48.216772"
    },
    "time_ms": 309.0
  },
  "user": {
    "user_id": "8dc69592-05dc-490a-a751-5778a6a5281a"
  },
  "booking_id": "booking-3c8e98fd",
  "tracing": {
    "correlation_id": "e684dbde-ceaa-42ef-b875-5a05b2ca827c",
    "request_id": "req-d3e00975f5db4e1c",
    "parent_request_id": null
  },
  "is_anomalous": false
}
{
  "timestamp": "2025-04-19T13:06:08.271900",
  "booking_service": {
    "type": "car",
    "operation": "create_booking",
    "environment": "staging",
    "region": "us-east",
    "instance_id": "booking-backup-us-east-5"
  },
  "request": {
    "id": "req-d8843cf3b4fa43e0",
    "method": "POST",
    "path": "/api/bookings",
    "headers": {
      "Accept": "application/json",
      "Content-Type": "application/json",
      "User-Agent": "TravelApp/2.4.1 Android/12.0",
      "X-Request-ID": "73a4ef72-3b69-44c3-a694-8f8c0c05e191",
      "X-API-Key": "apk_9d81aa30d53644dbbfa65dad"
    },
    "body": {
      "booking_type": "car",
      "item_id": "item-7968fa45",
      "user_id": "df8b3623-6548-47a5-9463-ddf75f2ddcc2",
      "departure_date": "2025-10-06",
      "return_date": null,
      "passengers": [
        {
          "id": "63bb2836-5141-40f5-9530-3f2c9883dbb1",
          "type": "adult",
          "first_name": "Benjamin",
          "last_name": "Moore",
          "nationality": "TM",
          "date_of_birth": "2002-06-02",
          "email": "marquezcristina@example.com",
          "phone": "(257)463-6984"
        },
        {
          "id": "56d89a9f-83e7-476c-8c9a-9396ba4c9862",
          "type": "adult",
          "first_name": "Sarah",
          "last_name": "Smith",
          "nationality": "ME",
          "date_of_birth": "1958-12-21",
          "email": "cynthiahickman@example.org",
          "phone": "(434)408-8102x0210"
        },
        {
          "id": "4153c7ee-ed3d-4224-a550-fa0e73f4e1a3",
          "type": "adult",
          "first_name": "Audrey",
          "last_name": "Lamb",
          "nationality": "DE",
          "date_of_birth": "1992-01-13",
          "email": "krista10@example.com",
          "phone": "659.893.7908x729"
        }
      ],
      "contact_info": {
        "email": "jessica35@example.com",
        "phone": "286-402-0427x308"
      },
      "special_requests": []
    },
    "client_id": "client-445e1607",
    "client_type": "web-app",
    "source_ip": "95.96.193.218"
  },
  "response": {
    "status_code": 201,
    "body": {
      "booking_id": "booking-a1da7fa0",
      "status": "pending",
      "booking_type": "car",
      "item_id": "item-7968fa45",
      "user_id": "df8b3623-6548-47a5-9463-ddf75f2ddcc2",
      "departure_date": "2025-10-06",
      "return_date": null,
      "passengers": [
        {
          "id": "63bb2836-5141-40f5-9530-3f2c9883dbb1",
          "type": "adult",
          "first_name": "Benjamin",
          "last_name": "Moore",
          "nationality": "TM",
          "date_of_birth": "2002-06-02",
          "email": "marquezcristina@example.com",
          "phone": "(257)463-6984"
        },
        {
          "id": "56d89a9f-83e7-476c-8c9a-9396ba4c9862",
          "type": "adult",
          "first_name": "Sarah",
          "last_name": "Smith",
          "nationality": "ME",
          "date_of_birth": "1958-12-21",
          "email": "cynthiahickman@example.org",
          "phone": "(434)408-8102x0210"
        },
        {
          "id": "4153c7ee-ed3d-4224-a550-fa0e73f4e1a3",
          "type": "adult",
          "first_name": "Audrey",
          "last_name": "Lamb",
          "nationality": "DE",
          "date_of_birth": "1992-01-13",
          "email": "krista10@example.com",
          "phone": "659.893.7908x729"
        }
      ],
      "total_price": {
        "amount": 3400.73,
        "currency": "AUD"
      },
      "created_at": "2025-04-19T13:06:08.271900",
      "expiration_time": "2025-04-19T13:36:08.271900"
    },
    "time_ms": 298.0
  },
  "user": {
    "user_id": "df8b3623-6548-47a5-9463-ddf75f2ddcc2"
  },
  "booking_id": "booking-a1da7fa0",
  "tracing": {
    "correlation_id": "96aa2cd2-e9b0-4620-82ad-48b30948960a",
    "request_id": "req-d8843cf3b4fa43e0",
    "parent_request_id": null
  },
  "is_anomalous": false
}
{
  "timestamp": "2025-04-19T13:06:12.526942",
  "booking_service": {
    "type": "flight",
    "operation": "create_booking",
    "environment": "staging",
    "region": "us-east",
    "instance_id": "booking-replica-us-east-4"
  },
  "request": {
    "id": "req-5b61f9c16f1d4ee8",
    "method": "POST",
    "path": "/api/bookings",
    "headers": {
      "Accept": "application/json",
      "Content-Type": "application/json",
      "User-Agent": "Mozilla/5.0 (Windows NT 10.0; Win64; x64) AppleWebKit/537.36 (KHTML, like Gecko) Chrome/91.0.4472.124 Safari/537.36",
      "X-Request-ID": "61e5673f-5ab3-4c2e-9dd4-63b6cbb37a17",
      "Authorization": "Bearer 14ecf76061de4ab29e49e021ab6c545d.f94eb9f206d640cd88fec445a74189c1.0120afc30e61437da644f841b9334945"
    },
    "body": {
      "booking_type": "flight",
      "item_id": "item-827e2475",
      "user_id": "5e8b0aa6-0c29-4d76-80e0-8f0fc05c2a68",
      "departure_date": "2025-07-14",
      "return_date": "2025-07-26",
      "passengers": [
        {
          "id": "a8a9a076-a108-4d5e-905a-ef0f04b3a631",
          "type": "adult",
          "first_name": "Brian",
          "last_name": "King",
          "nationality": "MK",
          "date_of_birth": "1956-07-28",
          "email": "lindseyrobertson@example.org",
          "phone": "772-997-7974"
        },
        {
          "id": "1ba452b6-950e-42a2-9be5-d71d6dbc03cf",
          "type": "adult",
          "first_name": "Christopher",
          "last_name": "Young",
          "nationality": "CY",
          "date_of_birth": "1973-12-29",
          "email": "tammy21@example.com",
          "phone": "564.705.3693x2176"
        },
        {
          "id": "3f67b99a-6c75-4f7e-b1d2-ad1b5f51fb4a",
          "type": "adult",
          "first_name": "Vanessa",
          "last_name": "Johnson",
          "nationality": "EC",
          "date_of_birth": "1944-05-15",
          "email": "pphillips@example.com",
          "phone": "(610)839-3729x928"
        }
      ],
      "contact_info": {
        "email": "collierthomas@example.com",
        "phone": "+1-611-715-1719x6000"
      },
      "special_requests": []
    },
    "client_id": "client-09fc54c3",
    "client_type": "internal",
    "source_ip": "115.68.116.96"
  },
  "response": {
    "status_code": 201,
    "body": {
      "booking_id": "booking-c72d4a26",
      "status": "pending",
      "booking_type": "flight",
      "item_id": "item-827e2475",
      "user_id": "5e8b0aa6-0c29-4d76-80e0-8f0fc05c2a68",
      "departure_date": "2025-07-14",
      "return_date": "2025-07-26",
      "passengers": [
        {
          "id": "a8a9a076-a108-4d5e-905a-ef0f04b3a631",
          "type": "adult",
          "first_name": "Brian",
          "last_name": "King",
          "nationality": "MK",
          "date_of_birth": "1956-07-28",
          "email": "lindseyrobertson@example.org",
          "phone": "772-997-7974"
        },
        {
          "id": "1ba452b6-950e-42a2-9be5-d71d6dbc03cf",
          "type": "adult",
          "first_name": "Christopher",
          "last_name": "Young",
          "nationality": "CY",
          "date_of_birth": "1973-12-29",
          "email": "tammy21@example.com",
          "phone": "564.705.3693x2176"
        },
        {
          "id": "3f67b99a-6c75-4f7e-b1d2-ad1b5f51fb4a",
          "type": "adult",
          "first_name": "Vanessa",
          "last_name": "Johnson",
          "nationality": "EC",
          "date_of_birth": "1944-05-15",
          "email": "pphillips@example.com",
          "phone": "(610)839-3729x928"
        }
      ],
      "total_price": {
        "amount": 439.97,
        "currency": "GBP"
      },
      "created_at": "2025-04-19T13:06:12.526942",
      "expiration_time": "2025-04-19T13:36:12.526942"
    },
    "time_ms": 259.0
  },
  "user": {
    "user_id": "5e8b0aa6-0c29-4d76-80e0-8f0fc05c2a68"
  },
  "booking_id": "booking-c72d4a26",
  "tracing": {
    "correlation_id": "f5362d1e-fbed-47f9-b7cc-fee710125cdf",
    "request_id": "req-5b61f9c16f1d4ee8",
    "parent_request_id": null
  },
  "is_anomalous": false
>>>>>>> 4c9c186d
}<|MERGE_RESOLUTION|>--- conflicted
+++ resolved
@@ -440,8 +440,6 @@
     "parent_request_id": null
   },
   "is_anomalous": false
-<<<<<<< HEAD
-=======
 }
 {
   "timestamp": "2025-04-19T12:10:29.165455",
@@ -2384,5 +2382,4 @@
     "parent_request_id": null
   },
   "is_anomalous": false
->>>>>>> 4c9c186d
 }